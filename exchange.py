"""
trading-server is a multi-asset, multi-strategy, event-driven execution
and backtesting platform (OEMS) for trading common markets.

Copyright (C) 2020  Sam Breznikar <sam@sdbgroup.io>

Licensed under GNU General Public License 3.0 or later.

Some rights reserved. See LICENSE.md, AUTHORS.md.
"""

from abc import ABC, abstractmethod
from datetime import datetime, timedelta


class Exchange(ABC):
    """
    Exchange abstract class, concrete brokers/exchange classes to inherit this.
    """

    def __init__(self):
        super.__init__()

    def get_new_bars(self):
        """
        Args:
<<<<<<< HEAD
        Returns:
            Exchange objects self.bars[symbol] tree (dict).
        Raises:
        """

=======

        Returns:
            Exchange objects self.bars[symbol] tree (dict).

        Raises:
        """
>>>>>>> 05fcaef3
        return self.bars

    def get_max_bin_size(self):
        """
        Args:
<<<<<<< HEAD
        Returns:
            Max amount of items returned per REST poll for http api (int).
        Raises:
        """

=======

        Returns:
            Max amount of items returned per REST poll for http api (int).

        Raises:
        """
>>>>>>> 05fcaef3
        return self.MAX_BARS_PER_REQUEST

    def get_symbols(self):
        """
        Args:
<<<<<<< HEAD
        Returns:
            List of all symbols ticker code strings.
        Raises:
        """

=======

        Returns:
            List of all symbols ticker code strings.

        Raises:
        """
>>>>>>> 05fcaef3
        return self.symbols

    def get_name(self):
        """
        Args:
<<<<<<< HEAD
        Returns:
            Venue name string.
        Raises:
        """

=======

        Returns:
            Venue name string.

        Raises:
        """
>>>>>>> 05fcaef3
        return self.name

    def previous_minute(self):
        """
        Args:
<<<<<<< HEAD
        Returns:
            The previous minute epoch timestamp (int).
=======

        Returns:
            The previous minute epoch timestamp (int).

>>>>>>> 05fcaef3
        Raises:
        """

        d1 = datetime.now().second
        d2 = datetime.now().microsecond
        timestamp = datetime.now() - timedelta(
            minutes=1, seconds=d1, microseconds=d2)

        # convert to epoch
        timestamp = int(timestamp.timestamp())

        # # replace final digit with zero, can be 1 or more during a slow cycle
        timestamp_str = list(str(timestamp))
        timestamp_str[len(timestamp_str) - 1] = "0"
        timestamp = int(''.join(timestamp_str))

        return timestamp

    def seconds_til_next_minute(self: int):
        """
        Args:
<<<<<<< HEAD
        Returns:
            Number of second to next minute (int).
=======

        Returns:
            Number of second to next minute (int).

>>>>>>> 05fcaef3
        Raises:
        """

        now = datetime.datetime.utcnow().second
        delay = 60 - now - 1
        return delay

<<<<<<< HEAD
    def build_OHLCV(
            self, ticks: list, symbol: str, close_as_open=True, offset=60):
=======
    def build_OHLCV(self, ticks: list, symbol):
>>>>>>> 05fcaef3
        """
        Args:
            ticks: A list of ticks to aggregate. Assumes the list's first tick
                is from the previous minute, this tick is used for open price.
            symbol: instrument ticker code (string)
<<<<<<< HEAD
            close_as_open: If true, first tick in arg "ticks" must be the final
                tick from the previous minute, to be used for bar open price,
                resulting in no gaps between bars (some exchanges follow this
                practice as standard, some dont). If false, use arg "ticks" 1st
                tick as the open price.
            offset: number of second to advance timestamps by. Some venues
                timestamp their bars differently. Tradingview bars are
                timestamped 1 minute behind bitmex, for example.
        Returns:
            A 1 min OHLCV bar (dict).
        Raises:
            Tick data timestamp mismatch error.
=======

        Returns:
            A 1 min OHLCV bar (dict).

        Raises:

>>>>>>> 05fcaef3
        """

        if ticks:

            if close_as_open:

                # Convert incoming timestamp format if required.
                if type(ticks[0]['timestamp']) is not datetime:
                    median = parser.parse(
                        ticks[int((len(ticks) / 2))]['timestamp'])
                    first = parser.parse(ticks[0]['timestamp'])
                else:
                    median = ticks[int((len(ticks) / 2))]['timestamp']
                    first = ticks[0]['timestamp']

                # This should be the most common case if close_as_open=True.
                # Dont include the first tick for volume and price calc.
                if first.minute == median.minute - 1:
                    volume = sum(i['size'] for i in ticks) - ticks[0]['size']
                    prices = [i['price'] for i in ticks]
                    prices.pop(0)

                # If the timestamps are same, may mean there were no early
                # trades, proceed as though close_as_open=False
                elif first.minute == median.minute:
                    volume = sum(i['size'] for i in ticks)
                    prices = [i['price'] for i in ticks]

                # There's a timing/data problem is neither case above is true.
                else:
                    raise Exception(
                        "Tick data timestamp error: timestamp mismatch." +
                        "\nFirst tick minute: " + str(first) +
                        "\nMedian tick minute: " + str(median))

            elif not close_as_open or close_as_open is False:
                volume = sum(i['size'] for i in ticks)
                prices = [i['price'] for i in ticks]

            high_price = max(prices) if len(prices) >= 1 else None
            low_price = min(prices) if len(prices) >= 1 else None
            open_price = ticks[0]['price'] if len(prices) >= 1 else None
            close_price = ticks[-1]['price'] if len(prices) >= 1 else None

            bar = {'symbol': symbol,
                   'timestamp': self.previous_minute() + offset,
                   'open': open_price,
                   'high': high_price,
                   'low': low_price,
                   'close': close_price,
                   'volume': volume}
            return bar

        elif ticks is None or not ticks:
            bar = {'symbol': symbol,
                   'timestamp': self.previous_minute() + offset,
                   'open': None,
                   'high': None,
                   'low': None,
                   'close': None,
                   'volume': 0}
            return bar

    def finished_parsing_ticks(self):
        return self.finished_parsing_ticks

    @abstractmethod
    def get_bars_in_period(self, symbol: str, start_time: int, total: int):
        """
        Args:
            symbol: instrument ticker code (string)
            start_time: epoch timestamp (int)
            total: amount of bars to fetch (int)
<<<<<<< HEAD
        Returns:
            List of historic 1min OHLCV bars for specified period. Returns
            specified amount of 1 min bars starting from start_time.
        Raises:
=======

        Returns:
            List of historic 1min OHLCV bars for specified period. Returns
            specified amount of 1 min bars starting from start_time.

        Raises:

>>>>>>> 05fcaef3
        """

    @abstractmethod
    def get_recent_bars(self, timeframe: str, symbol: str, n: int):
        """
        Args:
            timeframe: timeframe code (string)
            symbol: instrument ticker code (string)
            n: amount of bars
<<<<<<< HEAD
        Returns:
            List of n recent 1-min bars of specified timeframe and symbol.
        Raises:
=======

        Returns:
            List of n recent 1-min bars of specified timeframe and symbol.

        Raises:

>>>>>>> 05fcaef3
        """

    @abstractmethod
    def get_origin_timestamp(self, symbol: str):
        """
        Args:
            symbol: instrument ticker code (string)
<<<<<<< HEAD
        Returns:
            Epoch timestamp (int) of first available (oldest) 1 min bar.
        Raises:
        """

    @abstractmethod
    def get_recent_ticks(symbol: str, n: int):
        """
        Args:
            symbol:
            n: number of minutes worth of ticks (int)

        Returns:
            Instrument ticker code (string).

        Raises:
            Tick data timestamp mismatch error.
=======

        Returns:
            Epoch timestamp (int) of first available (oldest) 1 min bar.

        Raises:

        """

    @abstractmethod
    def get_recent_ticks(symbol, n):
        """
        Args:
            symbol: instrument ticker code (string)
            n: amount of bars

        Returns:
            List containing n minutes of recent ticks for the specified symbol.

        Raises:

>>>>>>> 05fcaef3
        """

    @abstractmethod
    def parse_ticks(self):
        """
        Args:
<<<<<<< HEAD
        Returns:
            Converts streamed websocket tick data into a 1-min OHLCV bars, then
            appends new bars to the exchange object self.bars[symbol] tree.
        Raises:
=======

        Returns:
            Converts streamed websocket tick data into a 1-min OHLCV bars, then
            appends new bars to the exchange object self.bars[symbol] tree.

        Raises:

>>>>>>> 05fcaef3
        """<|MERGE_RESOLUTION|>--- conflicted
+++ resolved
@@ -24,92 +24,69 @@
     def get_new_bars(self):
         """
         Args:
-<<<<<<< HEAD
-        Returns:
-            Exchange objects self.bars[symbol] tree (dict).
-        Raises:
-        """
-
-=======
-
-        Returns:
-            Exchange objects self.bars[symbol] tree (dict).
-
-        Raises:
-        """
->>>>>>> 05fcaef3
+            None.
+        
+        Returns:
+            self.bars[symbol] tree (dict).
+        
+        Raises:
+            None.
+        """
+
         return self.bars
 
     def get_max_bin_size(self):
         """
         Args:
-<<<<<<< HEAD
+            None.
+        
         Returns:
             Max amount of items returned per REST poll for http api (int).
-        Raises:
-        """
-
-=======
-
-        Returns:
-            Max amount of items returned per REST poll for http api (int).
-
-        Raises:
-        """
->>>>>>> 05fcaef3
+        
+        Raises:
+            None.
+        """
+
         return self.MAX_BARS_PER_REQUEST
 
     def get_symbols(self):
         """
         Args:
-<<<<<<< HEAD
+            None.
+        
         Returns:
             List of all symbols ticker code strings.
-        Raises:
-        """
-
-=======
-
-        Returns:
-            List of all symbols ticker code strings.
-
-        Raises:
-        """
->>>>>>> 05fcaef3
+        
+        Raises:
+            None.
+        """
+
         return self.symbols
 
     def get_name(self):
         """
         Args:
-<<<<<<< HEAD
+            None.
+        
         Returns:
             Venue name string.
-        Raises:
-        """
-
-=======
-
-        Returns:
-            Venue name string.
-
-        Raises:
-        """
->>>>>>> 05fcaef3
+        
+        Raises:
+            None.
+        """
+
         return self.name
 
     def previous_minute(self):
         """
         Args:
-<<<<<<< HEAD
-        Returns:
-            The previous minute epoch timestamp (int).
-=======
-
-        Returns:
-            The previous minute epoch timestamp (int).
-
->>>>>>> 05fcaef3
-        Raises:
+            None.
+            
+        Returns:
+            Previous minute epoch timestamp (int).
+            
+        Raises:
+            None.
         """
 
         d1 = datetime.now().second
@@ -127,37 +104,30 @@
 
         return timestamp
 
-    def seconds_til_next_minute(self: int):
-        """
-        Args:
-<<<<<<< HEAD
+    def seconds_til_next_minute(self):
+        """
+        Args:
+            None.
+        
         Returns:
             Number of second to next minute (int).
-=======
-
-        Returns:
-            Number of second to next minute (int).
-
->>>>>>> 05fcaef3
-        Raises:
+
+        Raises:
+            None.
         """
 
         now = datetime.datetime.utcnow().second
         delay = 60 - now - 1
         return delay
 
-<<<<<<< HEAD
     def build_OHLCV(
             self, ticks: list, symbol: str, close_as_open=True, offset=60):
-=======
-    def build_OHLCV(self, ticks: list, symbol):
->>>>>>> 05fcaef3
+
         """
         Args:
             ticks: A list of ticks to aggregate. Assumes the list's first tick
                 is from the previous minute, this tick is used for open price.
             symbol: instrument ticker code (string)
-<<<<<<< HEAD
             close_as_open: If true, first tick in arg "ticks" must be the final
                 tick from the previous minute, to be used for bar open price,
                 resulting in no gaps between bars (some exchanges follow this
@@ -166,18 +136,13 @@
             offset: number of second to advance timestamps by. Some venues
                 timestamp their bars differently. Tradingview bars are
                 timestamped 1 minute behind bitmex, for example.
+        
         Returns:
             A 1 min OHLCV bar (dict).
+        
         Raises:
             Tick data timestamp mismatch error.
-=======
-
-        Returns:
-            A 1 min OHLCV bar (dict).
-
-        Raises:
-
->>>>>>> 05fcaef3
+
         """
 
         if ticks:
@@ -251,20 +216,13 @@
             symbol: instrument ticker code (string)
             start_time: epoch timestamp (int)
             total: amount of bars to fetch (int)
-<<<<<<< HEAD
+
         Returns:
             List of historic 1min OHLCV bars for specified period. Returns
             specified amount of 1 min bars starting from start_time.
-        Raises:
-=======
-
-        Returns:
-            List of historic 1min OHLCV bars for specified period. Returns
-            specified amount of 1 min bars starting from start_time.
-
-        Raises:
-
->>>>>>> 05fcaef3
+        
+        Raises:
+            None.
         """
 
     @abstractmethod
@@ -274,18 +232,12 @@
             timeframe: timeframe code (string)
             symbol: instrument ticker code (string)
             n: amount of bars
-<<<<<<< HEAD
+
         Returns:
             List of n recent 1-min bars of specified timeframe and symbol.
-        Raises:
-=======
-
-        Returns:
-            List of n recent 1-min bars of specified timeframe and symbol.
-
-        Raises:
-
->>>>>>> 05fcaef3
+        
+        Raises:
+            None.
         """
 
     @abstractmethod
@@ -293,9 +245,10 @@
         """
         Args:
             symbol: instrument ticker code (string)
-<<<<<<< HEAD
+
         Returns:
             Epoch timestamp (int) of first available (oldest) 1 min bar.
+
         Raises:
         """
 
@@ -311,46 +264,19 @@
 
         Raises:
             Tick data timestamp mismatch error.
-=======
-
-        Returns:
-            Epoch timestamp (int) of first available (oldest) 1 min bar.
-
-        Raises:
-
-        """
-
-    @abstractmethod
-    def get_recent_ticks(symbol, n):
-        """
-        Args:
-            symbol: instrument ticker code (string)
-            n: amount of bars
-
-        Returns:
-            List containing n minutes of recent ticks for the specified symbol.
-
-        Raises:
-
->>>>>>> 05fcaef3
+
         """
 
     @abstractmethod
     def parse_ticks(self):
         """
         Args:
-<<<<<<< HEAD
+            None.
+        
         Returns:
             Converts streamed websocket tick data into a 1-min OHLCV bars, then
             appends new bars to the exchange object self.bars[symbol] tree.
-        Raises:
-=======
-
-        Returns:
-            Converts streamed websocket tick data into a 1-min OHLCV bars, then
-            appends new bars to the exchange object self.bars[symbol] tree.
-
-        Raises:
-
->>>>>>> 05fcaef3
+        
+        Raises:
+            None.
         """