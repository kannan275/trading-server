--- conflicted
+++ resolved
@@ -1,173 +1,20 @@
-<<<<<<< HEAD
+"""
+trading-server is a multi-asset, multi-strategy, event-driven trade execution
+and backtesting platform (OEMS) for trading common markets.
+
+Copyright (C) 2020  Sam Breznikar <sam@sdbgroup.io>
+Copyright (C) 2020  Marc Goulding <gouldingmarc@gmail.com>
+
+Licensed under GNU General Public License 3.0 or later.
+
+Some rights reserved. See LICENSE.md, AUTHORS.md.
+"""
+
+from scipy.signal import savgol_filter as smooth
+import matplotlib.pyplot as plt
 import talib as ta
 import pandas as pd
 import numpy as np
-
-
-class Features:
-    """Model feature library. TA indicators are here."""
-
-    def trending(self, bars, lookback_period: int):
-        """Return trending = True if price action (bars) forming successive higher or
-        lower swings. Return direction = -1 for downtrend, 0 for no trend, 1 for
-        uptrend."""
-        self.check_bars_type(bars)
-
-        fractals = self.fractals(bars[lookback_period:],window=window)
-        highs = np.multiply(bars.high.values,fractals)
-        highs = highs[highs>0]
-        lows = np.multiply(bars.low.values,fractals)
-        lows = lows[lows<0]*(-1)
-
-        trending = False
-        direction = 0
-
-        if highs[-1]>highs[-2] and highs[-2]>highs[-3] and lows[-1]>lows[-2] and lows[-2]>lows[-3]:
-        	trending = True
-        	direction = 1
-        elif highs[-1]<highs[-2] and highs[-2]<highs[-3] and lows[-1]<lows[-2] and lows[-2]<lows[-3]:
-        	trending = True
-        	direction = -1
-        else:
-        	trending=False
-        	direction=0
-
-        return trending, direction
-
-    def convergent(self, bars, lookback_period: int, indicator: list):
-        """ Return True if price and indicator swings are convergent."""
-
-        self.check_bars_type(bars)
-
-        convergent = False
-        return convergent
-
-    def sr_levels(self, bars, nbounces: int=2, tolerance: int=0.02, window=5):
-        """Inputs:
-
-        Return:
-        -- levels of support and resistance in given period.
-        -- times the level has been tested (both as a support or as a resistance)
-        -- last time it was tested. Older levels are less relevant now.
-
-        Steps:
-        1) Obtain fractals to find local maxima an minima
-        2) Define distance margin between fractals that will be allowed (they won't be at exactly the same price).
-        3) Find fractals located around the same price. Define those as possible sr levels.
-        4) How many fractals are located at that level to determine the num of times it was tested.
-        5) If times tested > nbounces -> it's a valid sr level
-        6) ?
-        """
-
-        # TODO: works properly when no levels are found?
-
-        self.check_bars_type(bars)
-
-        fractals = self.fractals(bars,window=window)
-        # obtain prices for fractals (high if top, low if bottom):
-        # levels = bars.mul(fractals, axis='index')
-        # highs = levels[levels.high > 0].high.values
-        # lows  = levels[levels.low  < 0].low.mul(-1,axis='index').values
-
-        highs = np.multiply(bars.high.values,fractals)
-        highs = highs[highs>0]
-        lows = np.multiply(bars.low.values,fractals)
-        lows = lows[lows<0]*(-1)
-        
-        possible_levels = np.append(highs,lows)
-        
-        # group levels within tolerance % of each other:
-        possible_levels = np.sort(possible_levels)
-        cluster = [possible_levels[0]]
-        k = 0
-        for i in range(1,len(possible_levels)):
-            # if abs(possible_levels[i-1]-possible_levels[i])<tolerance*possible_levels[i-1]:
-            if abs(possible_levels[i-1]-possible_levels[i])<tolerance*max(possible_levels[i-1],possible_levels[i]):
-
-                cluster.append(possible_levels[i])
-
-            else:
-
-                mean = np.mean(cluster)
-                for j in range(k,i):
-                    possible_levels[j] = mean
-                k=i
-                cluster = [possible_levels[i]]
-
-        # remove duplicates:
-        val = np.unique(possible_levels).tolist()
-        # check times each level was tested:
-        levels = []
-        for level in val:
-            if possible_levels.tolist().count(level)>=nbounces:
-                levels.append(level)
-        # return levels
-        return val
-    def supres(ltp, n):
-        """
-        This function takes a numpy array of last traded price
-        and returns a list of support and resistance levels 
-        respectively. n is the number of entries to be scanned.
-        """
-        from scipy.signal import savgol_filter as smooth
-
-        # converting n to a nearest even number
-        if n % 2 != 0:
-            n += 1
-        print(type(int((n / 2))))
-
-        n_ltp = ltp.shape[0]
-
-        # smoothening the curve
-        ltp_s = smooth(ltp, (n + 1), 3)
-
-        # taking a simple derivative
-        ltp_d = np.zeros(n_ltp)
-        ltp_d[1:] = np.subtract(ltp_s[1:], ltp_s[:-1])
-
-        resistance = []
-        support = []
-
-        for i in range(n_ltp - n):
-            arr_sl = ltp_d[i:(i + n)]
-            first = arr_sl[:int((n / 2))]  # first half
-            # first = arr_sl[:4]  # first half
-            last = arr_sl[int((n / 2)):]  # second half
-
-            r_1 = np.sum(first > 0)
-            r_2 = np.sum(last < 0)
-
-            s_1 = np.sum(first < 0)
-            s_2 = np.sum(last > 0)
-
-            # local maxima detection
-            if (r_1 == (n / 2)) and (r_2 == (n / 2)):
-                resistance.append(ltp[i + (int((n / 2)) - 1)])
-
-            # local minima detection
-            if (s_1 == (n / 2)) and (s_2 == (n / 2)):
-                support.append(ltp[i + (int((n / 2)) - 1)])
-
-        levels = np.sort(np.append(support,resistance))
-        tmp_levels = levels
-        for i in range(1,len(levels)):
-        	if levels[i]-levels[i-1]>0.02*levels[i]:
-        		tmp_levels = tmp_levels[tmp_levels!=levels[i]]
-        return support, resistance
-
-    def SMA(self, bars, period:int):
-        """Simple moving average of previous n (or period) bars close price.
-=======
-"""
-trading-server is a multi-asset, multi-strategy, event-driven execution
-and backtesting platform (OEMS) for trading common markets.
-
-Copyright (C) 2020  Sam Breznikar <sam@sdbgroup.io>
-
-Licensed under GNU General Public License 3.0 or later.
-
-Some rights reserved. See LICENSE.md, AUTHORS.md.
-"""
 
 
 class Features:
@@ -175,17 +22,46 @@
     Model feature library.
     """
 
-    def trending(self, lookback_period: int, bars: list):
-        """
-        Identigy if price action (bars) forming successive higher or
-        lower swings.
-        """
-
-        return trending
+    def trending(self, lookback_period: int, bars):
+        """
+        Return True if price action (bars) forming successive higher or
+        lower swings. Return direction = -1 for downtrend, 0 for no trend,
+        1 for uptrend.
+
+        Returns:
+            trending
+        """
+
+        self.check_bars_type(bars)
+
+        fractals = self.fractals(bars[lookback_period:], window=window)
+        highs = np.multiply(bars.high.values, fractals)
+        highs = highs[highs > 0]
+        lows = np.multiply(bars.low.values, fractals)
+        lows = lows[lows < 0]*(-1)
+
+        trending = False
+        direction = 0
+
+        if (highs[-1] > highs[-2] and highs[-2] > highs[-3]
+                and lows[-1] > lows[-2] and lows[-2] > lows[-3]):
+            trending = True
+            direction = 1
+
+        elif (highs[-1] < highs[-2] and highs[-2] < highs[-3]
+                and lows[-1] < lows[-2] and lows[-2] < lows[-3]):
+            trending = True
+            direction = -1
+
+        else:
+            trending = False
+            direction = 0
+
+        return trending, direction
 
     def new_trend(self, bars: list):
         """
-        Return True if price has formed a new trend, False if not
+        Return True if price has formed a new trend, False if not.
         """
 
         return new_trend
@@ -215,38 +91,162 @@
     def convergent(self, lookback_period: int, bars: list, indicator: list):
         """ Return True if price and indicator swings are convergent."""
 
+        self.check_bars_type(bars)
+
+        convergent = False
         return convergent
 
-    def sr_levels(self, bars: list):
-        """
-        Return levels of support and resistance in given period.
-        """
-
-        return levels
-
-    def MA(self, period: int, bars: int):
+    def sr_levels(bars, n=8, t=0.02, s=3, f=3):
+        """
+        Find support and resistance levels using smoothed close price.
+
+        Args:
+            bars: OHLCV dataframe.
+            n: bar window size.
+            t: tolerance, % variance between min/maxima to be considered a level.
+            s: smoothing factor. Lower is more sensitive.
+            f: number of filter passes.
+
+        Returns:
+            support: list of support levels
+            resistance: list of resistance levels
+
+        Raises:
+            None.
+
+        """
+
+        # Convert n to next even number.
+        if n % 2 != 0:
+            n += 1
+
+        # Find number of bars.
+        n_ltp = bars.close.values.shape[0]
+
+        # Smooth close data.
+        ltp_smoothed = smooth(bars.close.values, (n + 1), s)
+
+        # Find delta (difference in adjacent prices).
+        ltp_delta = np.zeros(n_ltp)
+        ltp_delta[1:] = np.subtract(ltp_smoothed[1:], ltp_smoothed[:-1])
+
+        resistance = []
+        support = []
+
+        # Identify initial levels.
+        for i in range(n_ltp - n):
+
+            # Get window for current bar.
+            window = ltp_delta[i:(i + n)]
+
+            # Split window in half.
+            first = window[:int((n / 2))]  # first half
+            last = window[int((n / 2)):]  # second half
+
+            # Find highs and lows for both halves of window.
+            # First/last being higher or lower indicates asc/desc price.
+            r_1 = np.sum(first > 0)
+            r_2 = np.sum(last < 0)
+            s_1 = np.sum(first < 0)
+            s_2 = np.sum(last > 0)
+
+            # Detect local maxima. If two points match, its a level.
+            if r_1 == (n / 2) and r_2 == (n / 2):
+                try:
+                    resistance.append(bars.close.values[i + (int((n / 2)) - 1)])
+                # Catch empty list error if no levels are present.
+                except Exception as ex:
+                    pass
+
+            # Detect local minima. If two points match, its a level.
+            if s_1 == (n / 2) and s_2 == (n / 2):
+                try:
+                    support.append(bars.close.values[i + (int((n / 2)) - 1)])
+                # Catch empty list error if no levels are present.
+                except Exception as ex:
+                    pass
+
+        # Filter levels f times.
+        levels = np.sort(np.append(support, resistance))
+        filtered_levels = cluster_filter(levels, t, multipass=True)
+        for i in range(f - 1):
+            filtered_levels = cluster_filter(filtered_levels, t, multipass=True)
+
+        return filtered_levels
+
+    def cluster_filter(levels: list, t: float, multipass: bool):
+        """
+        Given a list of prices, identify groups of levels within t% of each other.
+
+        Args:
+            levels: list of price levels.
+            t: tolerance, % variance between min/maxima to be considered a level.
+            multipass: if True, run the filter for cluster sizes=3 or more. If
+                       False, filter only once (will pick up clusters size=2).
+        Returns:
+            None.
+        Raises:
+            None.
+        """
+
+        # Identify initial level clusters (single pass).
+        temp_levels = []
+        for lvl_1 in levels:
+            for lvl_2 in levels:
+                range_max = lvl_1 + lvl_1 * t
+                range_min = lvl_1 - lvl_1 * t
+                if lvl_2 >= range_min and lvl_2 <= range_max:
+                    cluster = sorted([lvl_1, lvl_2])
+                    if lvl_2 != lvl_1:
+                        if cluster not in temp_levels:
+                            temp_levels.append(cluster)
+
+        # Identify strong clusters of 3 or more levels (multipass).
+        if multipass:
+            flattened = [item for sublist in temp_levels for item in sublist]
+            c_count = 0
+            to_append = []
+            for cluster in temp_levels:
+                for lvl_1 in cluster:
+                    range_max = lvl_1 + lvl_1 * t
+                    range_min = lvl_1 - lvl_1 * t
+                    for lvl_2 in flattened:
+                        if lvl_2 >= range_min and lvl_2 <= range_max:
+                            to_append.append([c_count, lvl_2])
+                c_count += 1
+
+            # Add levels to their respective clusters and remove duplicates.
+            for pair in to_append:
+                temp_levels[pair[0]].append(pair[1])
+                temp_levels[pair[0]] = sorted(list(set(temp_levels[pair[0]])))
+
+        # Aggregate similar levels and remove temp levels.
+        agg_levels = [(sum(i) / len(i)) for i in temp_levels]
+        to_remove = [i for cluster in temp_levels for i in cluster]
+
+        # Catch second-pass np.array > list conversion error.
+        if type(levels) != list:
+            final_levels = [i for i in levels.tolist() if i not in to_remove]
+        else:
+            final_levels = [i for i in levels if i not in to_remove]
+
+        return final_levels + agg_levels
+
+    def SMA(self, period: int, bars: int):
         """
         Simple moving average of previous n bars close price.
->>>>>>> a0ac456f
 
         SMA = (sum of all closes in period) / period.
         """
-
-<<<<<<< HEAD
         self.check_bars_type(bars)
 
         ma = ta.MA(bars['close'], timeperiod=period, matype=0)
+
         return ma
 
-    def EMA(self, bars, period:int):
-        """Exponential moving average of previous n bars close price.
-=======
-        return ma
-
     def EMA(self, period: int, bars: list):
         """
         Exponential moving average of previous n bars close price.
->>>>>>> a0ac456f
 
         EMA = price(t) * k + EMA(y) * ( 1 − k )
 
@@ -257,47 +257,43 @@
             k = 2 / (N + 1) (weight factor)
         """
 
-<<<<<<< HEAD
         self.check_bars_type(bars)
 
         ema = ta.EMA(bars['close'], timeperiod=period)
+
         return ema
 
-    def MACD(self, bars):
-        """Return MACD for given time series. Bars list must be 26 bars
-=======
-        return ema
-
-    def MACD(self, bars: list):
+    def MACD(self, name,  bars: list):
         """
         Return MACD for given time series. Bars list must be 26 bars
->>>>>>> a0ac456f
         in length (last 26 bars for period).
 
         MACD = EMA(12) - EMA(26)
-        """
-
-<<<<<<< HEAD
-        self.check_bars_type(bars)
-
-        macd = None
+
+        Note we only use the MACD, not signal or histogram.
+        """
+
+        self.check_bars_type(bars)
+
+        macd, signal, hist = ta.MACD(
+            bars['close'], fastperiod=12, slowperiod=26, signalperiod=9)
+
         return macd
 
-    def RSI(self,bars, timeperiod:int=14):
-    	"""Return RSI for given time series."""
-    	self.check_bars_type(bars)
-    	rsi = ta.RSI(bars['close'],timeperiod)
-    	return rsi
-
-    def CCI(self, bars, period: int):
-        """ Return CCI (Commodity Chanel Index) for n bars close price.
-=======
-        return macd
+    def RSI(self, bars, timeperiod: int = 14):
+        """
+        Return RSI for given time series.
+        """
+
+        self.check_bars_type(bars)
+
+        rsi = ta.RSI(bars['close'], timeperiod)
+
+        return rsi
 
     def CCI(self, period: int, bars: list):
         """
         Return CCI (Commodity Chanel Index) for n bars close price.
->>>>>>> a0ac456f
 ​
         CCI = (Typical Price − MA) / 0.015 * Mean Deviation
 
@@ -308,76 +304,79 @@
             Mean Deviation=(∑P | Typical Price - MA |) / P
         """
 
-<<<<<<< HEAD
-        self.check_bars_type(bars)
-
-        cci = ta.CCI(bars['high'], bars['low'], bars['close'], timeperiod=period)
+        self.check_bars_type(bars)
+
+        cci = ta.CCI(
+            bars['high'], bars['low'], bars['close'], timeperiod=period)
 
         return cci
 
     def BB(self, bars, period: int):
-        """ Return top, bottom and mid Bollinger Bands for n bars close price.
+        """
+        Return top, bottom and mid Bollinger Bands for n bars close price.
 
         It is assumed that:
         -- Bollinger Bands are desired at 2 standard deviation's from the mean.
         -- moving average used is a simple moving average
         """
-        
-        self.check_bars_type(bars)
-
-        upperband,middleband,lowerband = ta.BBANDS(close, timeperiod=period, nbdevup=2, nbdevdn=2, matype=0)
+
+        self.check_bars_type(bars)
+
+        upperband, middleband, lowerband = ta.BBANDS(
+            close, timeperiod=period, nbdevup=2, nbdevdn=2, matype=0)
 
         return upperband, middleband, lowerband
 
-    def fractals(self, bars, window:int=5):
-        """ Returns a list of size len(bars) containing a value for each bar. The value will state whether its corresponding
-        bar is a top fractal or a bottom fractal. Returns 1 for top fractals, 0 for non-fractals, -1 for bottom fractals.
-        
+    def fractals(self, bars, window: int = 5):
+        """
+        Returns a list of size len(bars) containing a value for each bar.
+        The value will state whether its corresponding bar is a top
+        fractal or a bottom fractal. Returns 1 for top fractals, 0 for
+        non-fractals, -1 for bottom fractals.
+
         The Formulas for Fractals Are:
-
             Bearish Fractal (-1)=
             High(N)>High(N−2) and
             High(N)>High(N−1) and
             High(N)>High(N+1) and
             High(N)>High(N+2)
-            ​    
-            ﻿Bullish Fractal (1) = 
+
+            ﻿Bullish Fractal (1) =
             Low(N)<Low(N−2) and
             Low(N)<Low(N−1) and
             Low(N)<Low(N+1) and
             Low(N)<Low(N+2)
 
-        where N is center bar in window and (N+-1) (N+-2) are bars on either side of the center bar.
-​   
-        """
-        self.check_bars_type(bars)
-        if (window%2 != 1):
-        	window+=1
-
-
-        # df.shape[0] is more logical but has a slower runtime, so I went with len(df.index) instead:
+        where N is center bar in window and (N+-1) (N+-2) are bars on either
+        side of the center bar.
+​
+        """
+        self.check_bars_type(bars)
+        if (window % 2 != 1):
+            window += 1
+
+        # df.shape[0] is more logical but has a slower runtime, so I went with
+        # len(df.index) instead:
         bars_length = len(bars.index)
         frac = np.zeros(bars_length).flatten()
 
-        for bar in range((window-1)/2,bars_length-(window-1)/2):
-            if (bars['high'][bar]>bars['high'][bar-2]
-                and bars['high'][bar]>bars['high'][bar-1]
-                and bars['high'][bar]>bars['high'][bar+1]
-                and bars['high'][bar]>bars['high'][bar+2]):
+        for bar in range((window-1)/2, bars_length-(window-1)/2):
+            if (bars['high'][bar] > bars['high'][bar-2]
+                    and bars['high'][bar] > bars['high'][bar-1]
+                    and bars['high'][bar] > bars['high'][bar+1]
+                    and bars['high'][bar] > bars['high'][bar+2]):
 
                 frac[bar] = 1
 
-            elif (bars['low'][bar]<bars['low'][bar-2]
-                and bars['low'][bar]<bars['low'][bar-1]
-                and bars['low'][bar]<bars['low'][bar+1]
-                and bars['low'][bar]<bars['low'][bar+2]):
+            elif (bars['low'][bar] < bars['low'][bar-2]
+                    and bars['low'][bar] < bars['low'][bar-1]
+                    and bars['low'][bar] < bars['low'][bar+1]
+                    and bars['low'][bar] < bars['low'][bar+2]):
 
                 frac[bar] = -1
 
         return frac
 
     def check_bars_type(self, bars):
-        assert isinstance(bars, pd.DataFrame)
-=======
-        return cci
->>>>>>> a0ac456f
+
+        assert isinstance(bars, pd.DataFrame)