--- conflicted
+++ resolved
@@ -1,268 +1,3 @@
-<<<<<<< HEAD
-"""
-trading-server is a multi-asset, multi-strategy, event-driven execution
-and backtesting platform (OEMS) for trading common markets.
-
-Copyright (C) 2020  Sam Breznikar <sam@sdbgroup.io>
-Copyright (C) 2020  Marc Goulding <gouldingmarc@gmail.com >
-
-Licensed under GNU General Public License 3.0 or later.
-
-Some rights reserved. See LICENSE.md, AUTHORS.md.
-"""
-
-from scipy.signal import savgol_filter as smooth
-import matplotlib.pyplot as plt
-import talib as ta
-import pandas as pd
-import numpy as np
-
-
-class Features:
-    """
-    Model feature library.
-    """
-
-    def trending(self, lookback_period: int, bars: list):
-        """
-        Identigy if price action (bars) forming successive higher or
-        lower swings.
-        """
-
-        return trending
-
-    def new_trend(self, bars: list):
-        """
-        Return True if price has formed a new trend, False if not.
-        """
-
-        return new_trend
-
-    def j_curve(self, bars: list):
-        """
-        Identify optimal price action geometry (j-curve) for trends.
-        """
-
-        return j_curve
-
-    def small_bar(self, bars: list, n: int):
-        """
-        Identify if the current bar is "small" relative to the last n bars.
-
-        """
-
-        small_bar
-
-    def reversal_bar(self, bars: list, n: int):
-        """
-        Identify if the last n bars contain a reversal pattern.
-        """
-
-        return reversal_bar
-
-    def convergent(self, lookback_period: int, bars: list, indicator: list):
-        """ Return True if price and indicator swings are convergent."""
-
-        return convergent
-
-    def sr_levels(bars, smoothing_factor, tolerance):
-        """
-        Return suport and resistance levels in a given period.
-
-        Args:
-            bars: series containing close prices.
-            smoothing_factor: smoothing factor. lower is more sensitive.
-            tolerance: acceptable variance between points to be considered
-               a level.
-
-        Returns:
-            support: list of support levels
-            resistance: list of resistance levels
-
-        Raises:
-            None.
-
-        """
-
-        # Convert n to the next even number.
-        if smoothing_factor % 2 != 0:
-            smoothing_factor += 1
-
-        n_ltp = bars.shape[0]
-
-        # Smooth the data.
-        ltp_s = smooth(bars, (smoothing_factor + 1), 3)
-
-        # taking a simple derivative
-        ltp_d = np.zeros(n_ltp)
-        ltp_d[1:] = np.subtract(ltp_s[1:], ltp_s[:-1])
-
-        resistance = []
-        support = []
-
-        for i in range(n_ltp - n):
-            arr_sl = ltp_d[i:(i + n)]
-            first = arr_sl[:int((n / 2))]  # first half
-            # first = arr_sl[:4]  # first half
-            last = arr_sl[int((n / 2)):]  # second half
-
-            r_1 = np.sum(first > 0)
-            r_2 = np.sum(last < 0)
-
-            s_1 = np.sum(first < 0)
-            s_2 = np.sum(last > 0)
-
-            # local maxima detection
-            if (r_1 == (n / 2)) and (r_2 == (n / 2)):
-                resistance.append(ltp[i + (int((n / 2)) - 1)])
-
-            # local minima detection
-            if (s_1 == (n / 2)) and (s_2 == (n / 2)):
-                support.append(ltp[i + (int((n / 2)) - 1)])
-
-        levels = np.sort(np.append(support, resistance))
-        tmp_levels = levels
-        for i in range(1, len(levels)):
-            if levels[i]-levels[i-1] > tolerance * levels[i]:
-                tmp_levels = tmp_levels[tmp_levels != levels[i]]
-
-        return support, resistance
-
-    def SMA(self, period: int, bars: int):
-        """
-        Simple moving average of previous n bars close price.
-
-        SMA = (sum of all closes in period) / period.
-        """
-        self.check_bars_type(bars)
-
-        ma = ta.MA(bars['close'], timeperiod=period, matype=0)
-
-        return ma
-
-    def EMA(self, period: int, bars: list):
-        """
-        Exponential moving average of previous n bars close price.
-
-        EMA = price(t) * k + EMA(y) * ( 1 − k )
-
-        where:
-            t = today (current bar for any period)
-            y = yesterday (previous bar close price)
-            N = number of bars (period)
-            k = 2 / (N + 1) (weight factor)
-        """
-
-        self.check_bars_type(bars)
-
-        ema = ta.EMA(bars['close'], timeperiod=period)
-
-        return ema
-
-    def MACD(self, name,  bars: list):
-        """
-        Return MACD for given time series. Bars list must be 26 bars
-        in length (last 26 bars for period).
-
-        MACD = EMA(12) - EMA(26)
-
-        Note we only use the MACD, not signal or histogram.
-        """
-
-        self.check_bars_type(bars)
-
-        macd, signal, hist = ta.MACD(
-            bars['close'], fastperiod=12, slowperiod=26, signalperiod=9)
-
-        return macd
-
-    def CCI(self, period: int, bars: list):
-        """
-        Return CCI (Commodity Chanel Index) for n bars close price.
-​
-        CCI = (Typical Price − MA) / 0.015 * Mean Deviation
-
-        where:
-            Typical Price = ∑P((H + L + C) / 3))
-            P = number of bars (period)
-            MA = Moving Average = (∑P Typical Price) / P
-            Mean Deviation=(∑P | Typical Price - MA |) / P
-        """
-
-        self.check_bars_type(bars)
-
-        cci = ta.CCI(
-            bars['high'], bars['low'], bars['close'], timeperiod=period)
-
-        return cci
-
-    def BB(self, bars, period: int):
-        """
-        Return top, bottom and mid Bollinger Bands for n bars close price.
-        It is assumed that:
-        -- Bollinger Bands are desired at 2 standard deviation's from the mean.
-        -- moving average used is a simple moving average
-        """
-
-        self.check_bars_type(bars)
-
-        upperband, middleband, lowerband = ta.BBANDS(
-            close, timeperiod=period, nbdevup=2, nbdevdn=2, matype=0)
-
-        return upperband, middleband, lowerband
-
-    def fractals(self, bars, window: int = 5):
-        """
-        Returns a list of size len(bars) containing a value for each bar.
-        The value will state whether its corresponding bar is a top
-        fractal or a bottom fractal. Returns 1 for top fractals, 0 for
-        non-fractals, -1 for bottom fractals.
-
-        The Formulas for Fractals Are:
-            Bearish Fractal (-1)=
-            High(N)>High(N−2) and
-            High(N)>High(N−1) and
-            High(N)>High(N+1) and
-            High(N)>High(N+2)
-
-            ﻿Bullish Fractal (1) =
-            Low(N)<Low(N−2) and
-            Low(N)<Low(N−1) and
-            Low(N)<Low(N+1) and
-            Low(N)<Low(N+2)
-
-        where N is center bar in window and (N+-1) (N+-2) are bars on either
-        side of the center bar.
-​
-        """
-        self.check_bars_type(bars)
-
-        # df.shape[0] is more logical but has a slower runtime, so I went with
-        # len(df.index) instead:
-        bars_length = len(bars.index)
-        frac = np.zeros(bars_length).flatten()
-
-        for bar in range(2, bars_length - 2):
-            if (bars['high'][bar] > bars['high'][bar-2]
-                    and bars['high'][bar] > bars['high'][bar-1]
-                    and bars['high'][bar] > bars['high'][bar+1]
-                    and bars['high'][bar] > bars['high'][bar+2]):
-
-                frac[bar] = 1
-
-            elif (bars['low'][bar] < bars['low'][bar-2]
-                    and bars['low'][bar] < bars['low'][bar-1]
-                    and bars['low'][bar] < bars['low'][bar+1]
-                    and bars['low'][bar] < bars['low'][bar+2]):
-
-                frac[bar] = -1
-
-        return frac
-
-    def check_bars_type(self, bars):
-
-        assert isinstance(bars, pd.DataFrame)
-=======
 """
 trading-server is a multi-asset, multi-strategy, event-driven execution
 and backtesting platform (OEMS) for trading common markets.
@@ -377,4 +112,3 @@
         """
 
         return cci
->>>>>>> 034abed1
